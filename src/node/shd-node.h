/*
 * The Shadow Simulator
 *
 * Copyright (c) 2010-2012 Rob Jansen <jansen@cs.umn.edu>
 *
 * This file is part of Shadow.
 *
 * Shadow is free software: you can redistribute it and/or modify
 * it under the terms of the GNU General Public License as published by
 * the Free Software Foundation, either version 3 of the License, or
 * (at your option) any later version.
 *
 * Shadow is distributed in the hope that it will be useful,
 * but WITHOUT ANY WARRANTY; without even the implied warranty of
 * MERCHANTABILITY or FITNESS FOR A PARTICULAR PURPOSE.  See the
 * GNU General Public License for more details.
 *
 * You should have received a copy of the GNU General Public License
 * along with Shadow.  If not, see <http://www.gnu.org/licenses/>.
 */

#ifndef SHD_NODE_H_
#define SHD_NODE_H_

#include "shadow.h"

#include <netinet/in.h>

typedef struct _Node Node;

Node* node_new(GQuark id, Network* network, guint32 ip,
		GString* hostname, guint64 bwDownKiBps, guint64 bwUpKiBps, guint cpuFrequency, gint cpuThreshold, gint cpuPrecision,
		guint nodeSeed, SimulationTime heartbeatInterval, GLogLevelFlags heartbeatLogLevel,
<<<<<<< HEAD
		GLogLevelFlags logLevel, gboolean logPcap, gchar* pcapDir);
=======
		GLogLevelFlags logLevel, gboolean logPcap, gchar* pcapDir, gchar* qdisc);
>>>>>>> 9ef06349
void node_free(Node* node, gpointer userData);

void node_lock(Node* node);
void node_unlock(Node* node);

EventQueue* node_getEvents(Node* node);

<<<<<<< HEAD
void node_startApplication(Node* node);
void node_stopAllApplications(Node* node, gpointer userData);
=======
void node_addApplication(Node* node, GQuark pluginID, gchar* pluginPath,
		SimulationTime startTime, SimulationTime stopTime, gchar* arguments);
void node_startApplication(Node* node, Application* application);
void node_stopApplication(Node* node, Application* application);
void node_freeAllApplications(Node* node, gpointer userData);
>>>>>>> 9ef06349

gint node_compare(gconstpointer a, gconstpointer b, gpointer user_data);
gboolean node_isEqual(Node* a, Node* b);
CPU* node_getCPU(Node* node);
Network* node_getNetwork(Node* node);
gchar* node_getName(Node* node);
in_addr_t node_getDefaultIP(Node* node);
gchar* node_getDefaultIPName(Node* node);
Random* node_getRandom(Node* node);
gdouble node_getNextPacketPriority(Node* node);

gint node_createDescriptor(Node* node, enum DescriptorType type);
void node_closeDescriptor(Node* node, gint handle);
gint node_closeUser(Node* node, gint handle);
Descriptor* node_lookupDescriptor(Node* node, gint handle);
NetworkInterface* node_lookupInterface(Node* node, in_addr_t handle);

gint node_epollControl(Node* node, gint epollDescriptor, gint operation,
		gint fileDescriptor, struct epoll_event* event);
gint node_epollGetEvents(Node* node, gint handle, struct epoll_event* eventArray,
		gint eventArrayLength, gint* nEvents);

gint node_bindToInterface(Node* node, gint handle, in_addr_t bindAddress, in_port_t bindPort);
gint node_connectToPeer(Node* node, gint handle, in_addr_t peerAddress, in_port_t peerPort, sa_family_t family);
gint node_listenForPeer(Node* node, gint handle, gint backlog);
gint node_acceptNewPeer(Node* node, gint handle, in_addr_t* ip, in_port_t* port, gint* acceptedHandle);
gint node_sendUserData(Node* node, gint handle, gconstpointer buffer, gsize nBytes, in_addr_t ip, in_addr_t port, gsize* bytesCopied);
gint node_receiveUserData(Node* node, gint handle, gpointer buffer, gsize nBytes, in_addr_t* ip, in_port_t* port, gsize* bytesCopied);
gint node_getPeerName(Node* node, gint handle, in_addr_t* ip, in_port_t* port);
gint node_getSocketName(Node* node, gint handle, in_addr_t* ip, in_port_t* port);

Tracker* node_getTracker(Node* node);
GLogLevelFlags node_getLogLevel(Node* node);
gchar node_isLoggingPcap(Node *node);

#endif /* SHD_NODE_H_ */<|MERGE_RESOLUTION|>--- conflicted
+++ resolved
@@ -31,11 +31,7 @@
 Node* node_new(GQuark id, Network* network, guint32 ip,
 		GString* hostname, guint64 bwDownKiBps, guint64 bwUpKiBps, guint cpuFrequency, gint cpuThreshold, gint cpuPrecision,
 		guint nodeSeed, SimulationTime heartbeatInterval, GLogLevelFlags heartbeatLogLevel,
-<<<<<<< HEAD
-		GLogLevelFlags logLevel, gboolean logPcap, gchar* pcapDir);
-=======
 		GLogLevelFlags logLevel, gboolean logPcap, gchar* pcapDir, gchar* qdisc);
->>>>>>> 9ef06349
 void node_free(Node* node, gpointer userData);
 
 void node_lock(Node* node);
@@ -43,16 +39,11 @@
 
 EventQueue* node_getEvents(Node* node);
 
-<<<<<<< HEAD
-void node_startApplication(Node* node);
-void node_stopAllApplications(Node* node, gpointer userData);
-=======
 void node_addApplication(Node* node, GQuark pluginID, gchar* pluginPath,
 		SimulationTime startTime, SimulationTime stopTime, gchar* arguments);
 void node_startApplication(Node* node, Application* application);
 void node_stopApplication(Node* node, Application* application);
 void node_freeAllApplications(Node* node, gpointer userData);
->>>>>>> 9ef06349
 
 gint node_compare(gconstpointer a, gconstpointer b, gpointer user_data);
 gboolean node_isEqual(Node* a, Node* b);
