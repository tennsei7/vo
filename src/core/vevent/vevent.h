/**
 * The Shadow Simulator
 *
 * Copyright (c) 2010-2011 Rob Jansen <jansen@cs.umn.edu>
 *
 * This file is part of Shadow.
 *
 * Shadow is free software: you can redistribute it and/or modify
 * it under the terms of the GNU General Public License as published by
 * the Free Software Foundation, either version 3 of the License, or
 * (at your option) any later version.
 *
 * Shadow is distributed in the hope that it will be useful,
 * but WITHOUT ANY WARRANTY; without even the implied warranty of
 * MERCHANTABILITY or FITNESS FOR A PARTICULAR PURPOSE.  See the
 * GNU General Public License for more details.
 *
 * You should have received a copy of the GNU General Public License
 * along with Shadow.  If not, see <http://www.gnu.org/licenses/>.
 */

#ifndef VEVENT_H_
#define VEVENT_H_

#include <sys/time.h>
#include <netinet/in.h>
#include <glib-2.0/glib.h>

#include <event2/event_struct.h>
#include <event2/event.h>
#include <event2/util.h>
#include <event2/dns.h>
#include <event2/dns_compat.h>
#include <event2/dns_struct.h>

#include "vevent_mgr.h"
#include "context.h"

/* vevent types and functions */
#define VEVENT_METHOD "shadow-vevent";

/* represents a descriptor we are monitoring */
typedef struct vevent_socket_s {
	int sd;
	GQueue *vevents;
} vevent_socket_t, *vevent_socket_tp;

/* wrapper around an event */
typedef struct vevent_s {
	int id;
	event_tp event;
	vevent_socket_tp vsd;
	int timerid;
	int ntimers;
} vevent_t, *vevent_tp;

<<<<<<< HEAD
/* holds all registered vevents and sockets */
typedef struct vevent_base_s {
	int nextid;
	GHashTable *vevents_by_id;
	GHashTable *sockets_by_sd;
} vevent_base_t, *vevent_base_tp;

=======
>>>>>>> 0d22f4d2
typedef struct vevent_timer_s {
	vevent_mgr_tp mgr;
	vevent_tp vev;
} vevent_timer_t, *vevent_timer_tp;

void vevent_notify(vevent_mgr_tp mgr, int sockd, short event_type);
void vevent_destroy_base(vevent_mgr_tp mgr, event_base_tp eb);
char* vevent_get_event_type_string(vevent_mgr_tp mgr, short event_type);

/* libevent intercepted functions */

/* event2/event.h */
event_base_tp vevent_event_base_new(vevent_mgr_tp mgr);
event_base_tp vevent_event_base_new_with_config(vevent_mgr_tp mgr, const struct event_config *cfg);
void vevent_event_base_free(vevent_mgr_tp mgr, event_base_tp eb);
const char *vevent_event_base_get_method(vevent_mgr_tp mgr, const event_base_tp);
void vevent_event_set_log_callback(vevent_mgr_tp mgr, event_log_cb cb);
int vevent_event_base_loop(vevent_mgr_tp mgr, event_base_tp, int);
int vevent_event_base_loopexit(vevent_mgr_tp mgr, event_base_tp, const struct timeval *);
int vevent_event_assign(vevent_mgr_tp mgr, event_tp, event_base_tp, evutil_socket_t, short, event_callback_fn, void *);
event_tp vevent_event_new(vevent_mgr_tp mgr, event_base_tp, evutil_socket_t, short, event_callback_fn, void *);
void vevent_event_free(vevent_mgr_tp mgr, event_tp);
int vevent_event_add(vevent_mgr_tp mgr, event_tp, const struct timeval *);
int vevent_event_del(vevent_mgr_tp mgr, event_tp);
void vevent_event_active(vevent_mgr_tp mgr, event_tp, int, short);
int vevent_event_pending(vevent_mgr_tp mgr, const event_tp, short, struct timeval *);

/* event2/util.h */
/* (for evutil_socket_t) */

/* event2/dns.h */
evdns_base_tp vevent_evdns_base_new(event_base_tp event_base, int initialize_nameservers);
const char *vevent_evdns_err_to_string(int err);
int vevent_evdns_base_count_nameservers(evdns_base_tp base);
int vevent_evdns_base_clear_nameservers_and_suspend(evdns_base_tp base);
int vevent_evdns_base_resume(evdns_base_tp base);
evdns_request_tp vevent_evdns_base_resolve_ipv4(evdns_base_tp base, const char *name, int flags, evdns_callback_type callback, void *ptr);
evdns_request_tp vevent_evdns_base_resolve_reverse(evdns_base_tp base, const struct in_addr *in, int flags, evdns_callback_type callback, void *ptr);
evdns_request_tp vevent_evdns_base_resolve_reverse_ipv6(evdns_base_tp base, const struct in6_addr *in, int flags, evdns_callback_type callback, void *ptr);
int vevent_evdns_base_set_option(evdns_base_tp base, const char *option, const char *val);
int vevent_evdns_base_resolv_conf_parse(evdns_base_tp base, int flags, const char *const filename);
void vevent_evdns_base_search_clear(evdns_base_tp base);
void vevent_evdns_set_log_fn(evdns_debug_log_fn_type fn);
void vevent_evdns_set_random_bytes_fn(void (*fn)(char *, size_t));
evdns_server_port_tp vevent_evdns_add_server_port_with_base(event_base_tp base, evutil_socket_t socket, int flags, evdns_request_callback_fn_type callback, void *user_data);
void vevent_evdns_close_server_port(evdns_server_port_tp port);
int vevent_evdns_server_request_add_reply(evdns_server_request_tp req, int section, const char *name, int type, int dns_class, int ttl, int datalen, int is_name, const char *data);
int vevent_evdns_server_request_add_a_reply(evdns_server_request_tp req, const char *name, int n, const void *addrs, int ttl);
int vevent_evdns_server_request_add_ptr_reply(evdns_server_request_tp req, struct in_addr *in, const char *inaddr_name, const char *hostname, int ttl);
int vevent_evdns_server_request_respond(evdns_server_request_tp req, int err);
int vevent_evdns_server_request_get_requesting_addr(evdns_server_request_tp _req, struct sockaddr *sa, int addr_len);

/* event2/dns_compat.h */
void vevent_evdns_shutdown(int fail_requests);
int vevent_evdns_nameserver_ip_add(const char *ip_as_string);
int vevent_evdns_set_option(const char *option, const char *val, int flags);
int vevent_evdns_resolv_conf_parse(int flags, const char *const filename);

#endif /* VEVENT_H_ */<|MERGE_RESOLUTION|>--- conflicted
+++ resolved
@@ -54,16 +54,6 @@
 	int ntimers;
 } vevent_t, *vevent_tp;
 
-<<<<<<< HEAD
-/* holds all registered vevents and sockets */
-typedef struct vevent_base_s {
-	int nextid;
-	GHashTable *vevents_by_id;
-	GHashTable *sockets_by_sd;
-} vevent_base_t, *vevent_base_tp;
-
-=======
->>>>>>> 0d22f4d2
 typedef struct vevent_timer_s {
 	vevent_mgr_tp mgr;
 	vevent_tp vev;
