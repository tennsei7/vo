--- conflicted
+++ resolved
@@ -23,27 +23,18 @@
     pthread_spin_unlock(&_lock);
 }
 
-<<<<<<< HEAD
 void BinarySpinningSem::wait(bool spin) {
+    // Based loosely on
+    // https://probablydance.com/2019/12/30/measuring-mutexes-spinlocks-and-how-bad-the-linux-scheduler-really-is/.
     if (spin) {
-        bool expected = true;
-        while (_spin_ctr++ < _thresh &&
-               !_x.compare_exchange_weak(expected, false, std::memory_order_acquire)) {
-            expected = true;
+        while (_spin_ctr++ < _thresh) {
+            bool was_available = _x.load(std::memory_order_relaxed);
+            if (was_available &&
+                _x.compare_exchange_weak(was_available, false, std::memory_order_acquire)) {
+                break;
+            }
             __asm__("pause"); // (rwails) Not sure if this op is helpful.
         }
-=======
-void BinarySpinningSem::wait() {
-    // Based loosely on
-    // https://probablydance.com/2019/12/30/measuring-mutexes-spinlocks-and-how-bad-the-linux-scheduler-really-is/.
-    while (_spin_ctr++ < _thresh) {
-        bool was_available = _x.load(std::memory_order_relaxed);
-        if (was_available &&
-            _x.compare_exchange_weak(was_available, false, std::memory_order_acquire)) {
-            break;
-        }
-        __asm__("pause"); // (rwails) Not sure if this op is helpful.
->>>>>>> e2b9af28
     }
     sem_wait(&_semaphore);
     _spin_ctr = 0;
