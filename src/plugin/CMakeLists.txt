add_cflags(-Wno-unknown-attributes)
add_cflags(-Wno-unused-command-line-argument)
add_cflags(-Wno-unknown-warning-option)
add_cflags(-Wno-invalid-noreturn)

## the plug-ins need to include the interface header
include_directories(${CMAKE_SOURCE_DIR}/src/plugin)
<<<<<<< HEAD
=======
install(FILES shadow-plugin-interface.h DESTINATION include/)
>>>>>>> a8acdb26

## LLVM will be used to build each plug-in that was not disabled in setup.py
## our custom pass will enable us to extract and swap plugin state automatically
include(LLVMTools)
add_subdirectory(llvm-hoist-pass)

## make sure the LLVMHoistGlobals library is built correctly
## the plugins need the absolute path to load the llvm hoist pass plugin
get_property(LLVMHoistGlobalsPATH TARGET LLVMHoistGlobals PROPERTY LOCATION)

## build the plug-ins
add_subdirectory(shadow-plugin-test)

if(NOT BUILD_TGEN STREQUAL OFF)
    add_subdirectory(shadow-plugin-tgen)
endif()

if(EXISTS ${CMAKE_CURRENT_SOURCE_DIR}/shadow-plugin-tor)
    add_subdirectory(shadow-plugin-tor)
endif()<|MERGE_RESOLUTION|>--- conflicted
+++ resolved
@@ -2,13 +2,6 @@
 add_cflags(-Wno-unused-command-line-argument)
 add_cflags(-Wno-unknown-warning-option)
 add_cflags(-Wno-invalid-noreturn)
-
-## the plug-ins need to include the interface header
-include_directories(${CMAKE_SOURCE_DIR}/src/plugin)
-<<<<<<< HEAD
-=======
-install(FILES shadow-plugin-interface.h DESTINATION include/)
->>>>>>> a8acdb26
 
 ## LLVM will be used to build each plug-in that was not disabled in setup.py
 ## our custom pass will enable us to extract and swap plugin state automatically
@@ -20,7 +13,6 @@
 get_property(LLVMHoistGlobalsPATH TARGET LLVMHoistGlobals PROPERTY LOCATION)
 
 ## build the plug-ins
-add_subdirectory(shadow-plugin-test)
 
 if(NOT BUILD_TGEN STREQUAL OFF)
     add_subdirectory(shadow-plugin-tgen)
@@ -28,4 +20,8 @@
 
 if(EXISTS ${CMAKE_CURRENT_SOURCE_DIR}/shadow-plugin-tor)
     add_subdirectory(shadow-plugin-tor)
+endif()
+
+if(SHADOW_TEST STREQUAL ON)
+    add_subdirectory(shadow-plugin-test)
 endif()