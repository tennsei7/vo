--- conflicted
+++ resolved
@@ -1,8 +1,5 @@
 add_cflags(-fPIC)
-<<<<<<< HEAD
 
-=======
->>>>>>> 0c287ae8
 add_library(logger STATIC
     logger.c
     log_level.c)
